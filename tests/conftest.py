--- conflicted
+++ resolved
@@ -41,12 +41,10 @@
 def mock_identifiers_client(monkeypatch):
     mock_identifier = Mock()
     monkeypatch.setattr(MinidClient, 'identifiers_client', mock_identifier)
-
     return mock_identifier
 
 
 @pytest.fixture
-<<<<<<< HEAD
 def mock_globus_sdk_auth(monkeypatch):
     mock_ac = Mock()
     monkeypatch.setattr(globus_sdk, 'AuthClient', mock_ac)
@@ -58,7 +56,9 @@
     gccb = Mock(return_value='Test User')
     monkeypatch.setattr(MinidClient, 'get_cached_created_by', gccb)
     return gccb
-=======
+
+
+@pytest.fixture
 def mock_gcs_register(mock_identifiers_client, mock_globus_response):
     mock_globus_response = mock_globus_response()
     mock_globus_response.data = {'identifier': 'newly_minted_identifier'}
@@ -75,7 +75,6 @@
     mock_identifiers_client.get_identifier_by_checksum.return_value = \
         mock_globus_response
     return mock_identifiers_client.get_identifier_by_checksum
->>>>>>> f3cb759a
 
 
 @pytest.fixture
