--- conflicted
+++ resolved
@@ -18,12 +18,8 @@
     assert MinidClient().identifiers_client.authorizer is None
 
 
-<<<<<<< HEAD
 def test_register(mock_identifiers_client, mocked_checksum, logged_in,
                   mock_get_cached_created_by):
-=======
-def test_register_file(mock_identifiers_client, mocked_checksum, logged_in):
->>>>>>> f3cb759a
     cli = MinidClient()
     cli.register_file('foo.txt')
 
@@ -49,11 +45,15 @@
 
     expected = {
         'checksums': [{'function': 'sha256', 'value': 'mock_checksum'}],
-        'metadata': {'erc.what': 'foo.txt'},
+        'metadata': {
+            'title': 'foo.txt'
+        },
         'location': [],
         'namespace': MinidClient.IDENTIFIERS_NAMESPACE,
         'visible_to': ['public']
     }
+    from pprint import pprint
+    pprint(mock_identifiers_client.create_identifier.call_args)
     assert expected in mock_identifiers_client.create_identifier.call_args
 
 
@@ -172,7 +172,6 @@
     assert checksum == TEST_CHECKSUM_VALUE
 
 
-<<<<<<< HEAD
 def test_get_cached_created_by(mock_globus_sdk_auth, logged_in):
     mc = MinidClient()
     mc.get_cached_created_by()
@@ -184,7 +183,8 @@
     mc.get_cached_created_by()
     mc.get_cached_created_by()
     assert mock_globus_sdk_auth.call_count == 1
-=======
+
+
 def test_read_manifest_entries(mock_rfm):
     read_rfm = list(MinidClient.read_manifest_entries(TEST_RFM_FILE))
     assert read_rfm == mock_rfm
@@ -207,5 +207,4 @@
     monkeypatch.setattr(MinidClient, '_is_stream', Mock(return_value=True))
     read_rfm = list(MinidClient.read_manifest_entries('rfm.json'))
     assert len(read_rfm) == len(mock_rfm)
-    assert read_rfm == mock_rfm
->>>>>>> f3cb759a
+    assert read_rfm == mock_rfm