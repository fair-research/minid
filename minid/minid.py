--- conflicted
+++ resolved
@@ -22,13 +22,8 @@
 
 import fair_research_login
 from identifiers_client.identifiers_api import IdentifierClient
-<<<<<<< HEAD
+from identifiers_client.main import SUPPORTED_CHECKSUMS
 from minid.exc import MinidException, LoginRequired, UnknownIdentifier
-=======
-from identifiers_client.main import SUPPORTED_CHECKSUMS
-from minid.exc import MinidException, LoginRequired
->>>>>>> af9d6d7b
-
 log = logging.getLogger(__name__)
 
 
@@ -136,15 +131,11 @@
             authorizer=self.authorizer
         )
 
-<<<<<<< HEAD
-    def register(self, filename, title='', locations=None, test=False):
-=======
     def is_minid(self, entity):
         """Returns True if entity is a minid, False otherwise"""
         return isinstance(entity, str) and entity.startswith(self.MINID_PREFIX)
 
     def register_file(self, filename, title='', locations=None, test=False):
->>>>>>> af9d6d7b
         """
         Register a file and produce an identifier. The file is automatically
         checksummed using sha256, and the checksum is sent to the identifiers
@@ -162,16 +153,11 @@
         ** Returns **
 
         """
-<<<<<<< HEAD
         if not self.is_logged_in():
             raise LoginRequired('The Minid Client did not have a valid '
                                 'authorizer.')
         locations = locations or []
-        namespace = self.IDENTIFIERS_NAMESPACE_TEST if test is True \
-            else self.IDENTIFIERS_NAMESPACE
-=======
         title = title or filename
->>>>>>> af9d6d7b
         metadata = {
             '_profile': 'erc',
             'erc.what': title
@@ -201,7 +187,8 @@
                         if c['function'] in SUPPORTED_CHECKSUMS]
         metadata = metadata or {}
         metadata['erc.what'] = title
-        namespace = self.TEST_NAMESPACE if test is True else self.NAMESPACE
+        namespace = (self.IDENTIFIERS_NAMESPACE_TEST if test is True
+                     else self.IDENTIFIERS_NAMESPACE)
         return self.identifiers_client.create_identifier(namespace=namespace,
                                                          visible_to=['public'],
                                                          metadata=metadata,
